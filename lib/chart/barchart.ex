--- conflicted
+++ resolved
@@ -32,20 +32,14 @@
   alias Contex.Axis
   alias Contex.Utils
 
-<<<<<<< HEAD
   defstruct [:dataset, :mapping, :options, :category_scale, :value_scale, :series_fill_colours,
-    :custom_value_formatter, :phx_event_handler, :select_item, :value_range, width: 100, height: 100,
+    :custom_value_formatter, :phx_event_handler, :select_item, :value_range, axis_label_rotation: :auto, width: 100, height: 100,
     type: :stacked, data_labels: true, orientation: :vertical, colour_palette: :default, padding: 2]
 
   @required_mappings [
     category_col: :exactly_one,
     value_cols: :one_or_more
   ]
-=======
-  defstruct [:dataset, :width, :height, :category_col, :value_cols, :category_scale, :value_scale,
-        :type, :orientation, :axis_label_rotation, :padding, :data_labels, :colour_palette, :series_fill_colours, :custom_value_formatter,
-        :phx_event_handler, :select_item, :value_range]
->>>>>>> bfac723e
 
   @type t() :: %__MODULE__{}
   @type orientation() :: :vertical | :horizontal
@@ -68,26 +62,10 @@
   @doc """
   Sets the default scales for the plot based on its column mapping.
   """
-<<<<<<< HEAD
   @spec set_default_scales(Contex.BarChart.t()) :: Contex.BarChart.t()
   def set_default_scales(%BarChart{mapping: %{column_map: column_map}} = plot) do
     set_cat_col_name(plot, column_map.category_col)
     |> set_val_col_names(column_map.value_cols)
-=======
-  def defaults(%BarChart{} = plot) do
-    cat_col_index = 0
-    val_col_index = 1
-
-    plot = %{plot | axis_label_rotation: :auto, padding: 2, type: :stacked, colour_palette: :default}
-
-    cat_col_name = Dataset.column_name(plot.dataset, cat_col_index)
-    val_col_names = [Dataset.column_name(plot.dataset, val_col_index)]
-
-    plot
-    |> set_cat_col_name(cat_col_name)
-    |> set_val_col_names(val_col_names)
-    |> data_labels(true)
->>>>>>> bfac723e
   end
 
   @doc """
